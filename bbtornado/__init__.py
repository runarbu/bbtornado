--- conflicted
+++ resolved
@@ -1,10 +1,7 @@
-<<<<<<< HEAD
 __version__ = '1.0.0'
 
 from tornado.util import ObjectDict
 
 # Global config dict
 config = ObjectDict()
-=======
-__version__ = '0.0.6'
->>>>>>> 53779d49
+
